# Common helper code for TMC stepper drivers
#
# Copyright (C) 2018-2019  Kevin O'Connor <kevin@koconnor.net>
#
# This file may be distributed under the terms of the GNU GPLv3 license.
import logging, collections


######################################################################
# Field helpers
######################################################################

# Return the position of the first bit set in a mask
def ffs(mask):
    return (mask & -mask).bit_length() - 1

class FieldHelper:
    def __init__(self, all_fields, signed_fields=[], field_formatters={},
                 registers=None):
        self.all_fields = all_fields
        self.signed_fields = {sf: 1 for sf in signed_fields}
        self.field_formatters = field_formatters
        self.registers = registers
        if self.registers is None:
            self.registers = collections.OrderedDict()
        self.field_to_register = { f: r for r, fields in self.all_fields.items()
                                   for f in fields }
    def lookup_register(self, field_name, default=None):
        return self.field_to_register.get(field_name, default)
    def get_field(self, field_name, reg_value=None, reg_name=None):
        # Returns value of the register field
        if reg_name is None:
            reg_name = self.field_to_register[field_name]
        if reg_value is None:
            reg_value = self.registers.get(reg_name, 0)
        mask = self.all_fields[reg_name][field_name]
        field_value = (reg_value & mask) >> ffs(mask)
        if field_name in self.signed_fields and ((reg_value & mask)<<1) > mask:
            field_value -= (1 << field_value.bit_length())
        return field_value
    def set_field(self, field_name, field_value, reg_value=None, reg_name=None):
        # Returns register value with field bits filled with supplied value
        if reg_name is None:
            reg_name = self.field_to_register[field_name]
        if reg_value is None:
            reg_value = self.registers.get(reg_name, 0)
        mask = self.all_fields[reg_name][field_name]
        new_value = (reg_value & ~mask) | ((field_value << ffs(mask)) & mask)
        self.registers[reg_name] = new_value
        return new_value
    def set_config_field(self, config, field_name, default):
        # Allow a field to be set from the config file
        config_name = "driver_" + field_name.upper()
        reg_name = self.field_to_register[field_name]
        mask = self.all_fields[reg_name][field_name]
        maxval = mask >> ffs(mask)
        if maxval == 1:
            val = config.getboolean(config_name, default)
        elif field_name in self.signed_fields:
            val = config.getint(config_name, default,
                                minval=-(maxval//2 + 1), maxval=maxval//2)
        else:
            val = config.getint(config_name, default, minval=0, maxval=maxval)
        return self.set_field(field_name, val)
    def pretty_format(self, reg_name, reg_value):
        # Provide a string description of a register
        reg_fields = self.all_fields.get(reg_name, {})
        reg_fields = sorted([(mask, name) for name, mask in reg_fields.items()])
        fields = []
        for mask, field_name in reg_fields:
            field_value = self.get_field(field_name, reg_value, reg_name)
            sval = self.field_formatters.get(field_name, str)(field_value)
            if sval and sval != "0":
                fields.append(" %s=%s" % (field_name, sval))
        return "%-11s %08x%s" % (reg_name + ":", reg_value, "".join(fields))


######################################################################
# G-Code command helpers
######################################################################

class TMCCommandHelper:
    def __init__(self, config, mcu_tmc):
        self.printer = config.get_printer()
        self.name = config.get_name().split()[-1]
        self.mcu_tmc = mcu_tmc
        self.fields = mcu_tmc.get_fields()
        self.read_registers = self.read_translate = None
        self.gcode = self.printer.lookup_object("gcode")
        self.gcode.register_mux_command(
            "SET_TMC_FIELD", "STEPPER", self.name,
            self.cmd_SET_TMC_FIELD, desc=self.cmd_SET_TMC_FIELD_help)
        self.gcode.register_mux_command(
            "INIT_TMC", "STEPPER", self.name,
            self.cmd_INIT_TMC, desc=self.cmd_INIT_TMC_help)
        self.printer.register_event_handler("klippy:connect",
                                            self._handle_connect)
    def _init_registers(self, print_time=None):
        # Send registers
        for reg_name, val in self.fields.registers.items():
            self.mcu_tmc.set_register(reg_name, val, print_time)
    def _handle_connect(self):
        retry_count = 0
        while 1:
            try:
                self._init_registers()
                return
            except self.printer.command_error as e:
                logging.exception("TMC init error")
                retry_count += 1
                if retry_count > 5:
                    raise self.printer.config_error(str(e))
                reactor = self.printer.get_reactor()
                reactor.pause(reactor.monotonic() + 1.)
    cmd_INIT_TMC_help = "Initialize TMC stepper driver registers"
    def cmd_INIT_TMC(self, params):
        logging.info("INIT_TMC %s", self.name)
        print_time = self.printer.lookup_object('toolhead').get_last_move_time()
        self._init_registers(print_time)
    cmd_SET_TMC_FIELD_help = "Set a register field of a TMC driver"
    def cmd_SET_TMC_FIELD(self, params):
        if 'FIELD' not in params or 'VALUE' not in params:
            raise self.gcode.error("Invalid command format")
        field_name = self.gcode.get_str('FIELD', params)
        reg_name = self.fields.lookup_register(field_name, None)
        if reg_name is None:
            raise self.gcode.error("Unknown field name '%s'" % (field_name,))
        value = self.gcode.get_int('VALUE', params)
        reg_val = self.fields.set_field(field_name, value)
        print_time = self.printer.lookup_object('toolhead').get_last_move_time()
        self.mcu_tmc.set_register(reg_name, reg_val, print_time)
    # DUMP_TMC support
    def setup_register_dump(self, read_registers, read_translate=None):
        self.read_registers = read_registers
        self.read_translate = read_translate
        self.gcode.register_mux_command(
            "DUMP_TMC", "STEPPER", self.name,
            self.cmd_DUMP_TMC, desc=self.cmd_DUMP_TMC_help)
    cmd_DUMP_TMC_help = "Read and display TMC stepper driver registers"
    def cmd_DUMP_TMC(self, params):
        logging.info("DUMP_TMC %s", self.name)
        print_time = self.printer.lookup_object('toolhead').get_last_move_time()
        self.gcode.respond_info("========== Write-only registers ==========")
        for reg_name, val in self.fields.registers.items():
            if reg_name not in self.read_registers:
                self.gcode.respond_info(
                    self.fields.pretty_format(reg_name, val))
        self.gcode.respond_info("========== Queried registers ==========")
        for reg_name in self.read_registers:
            val = self.mcu_tmc.get_register(reg_name)
            if self.read_translate is not None:
                reg_name, val = self.read_translate(reg_name, val)
            self.gcode.respond_info(self.fields.pretty_format(reg_name, val))


######################################################################
# TMC virtual pins
######################################################################

# Endstop wrapper that enables "sensorless homing"
class TMCVirtualEndstop:
    def __init__(self, mcu_tmc, mcu_endstop, cur_helper):
        self.mcu_tmc = mcu_tmc
        self.cur_helper = cur_helper
        self.fields = mcu_tmc.get_fields()
        self.mcu_endstop = mcu_endstop
        reg = self.fields.lookup_register("en_pwm_mode", None)
        if reg is None:
            self.en_pwm = not self.fields.get_field("en_spreadCycle")
            self.pwmthrs = self.fields.get_field("TPWMTHRS")
        else:
            self.en_pwm = self.fields.get_field("en_pwm_mode")
            self.pwmthrs = 0
        # Wrappers
        self.get_mcu = self.mcu_endstop.get_mcu
        self.add_stepper = self.mcu_endstop.add_stepper
        self.get_steppers = self.mcu_endstop.get_steppers
        self.home_start = self.mcu_endstop.home_start
        self.home_wait = self.mcu_endstop.home_wait
        self.query_endstop = self.mcu_endstop.query_endstop
        self.TimeoutError = self.mcu_endstop.TimeoutError
    def home_prepare(self):
<<<<<<< HEAD
        self.en_pwm = self.fields.get_field("en_pwm_mode")
        self.fields.set_field("en_pwm_mode", 0)
        val = self.fields.set_field("diag1_stall", 1)
=======
        reg = self.fields.lookup_register("en_pwm_mode", None)
        if reg is None:
            # On "stallguard4" drivers, "stealthchop" must be enabled
            self.mcu_tmc.set_register("TPWMTHRS", 0)
            val = self.fields.set_field("en_spreadCycle", 0)
        else:
            # On earlier drivers, "stealthchop" must be disabled
            self.fields.set_field("en_pwm_mode", 0)
            val = self.fields.set_field("diag1_stall", 1)
>>>>>>> 12feb6d7
        self.mcu_tmc.set_register("GCONF", val)
        self.mcu_tmc.set_register("TCOOLTHRS", 0xfffff)
        if self.cur_helper is not None:
            self.rc, self.hc, home_c = self.cur_helper.get_current()
            self.cur_helper.set_current(home_c, home_c)
        self.mcu_endstop.home_prepare()
    def home_finalize(self):
        reg = self.fields.lookup_register("en_pwm_mode", None)
        if reg is None:
            self.mcu_tmc.set_register("TPWMTHRS", self.pwmthrs)
            val = self.fields.set_field("en_spreadCycle", not self.en_pwm)
        else:
            self.fields.set_field("en_pwm_mode", self.en_pwm)
            val = self.fields.set_field("diag1_stall", 0)
        self.mcu_tmc.set_register("GCONF", val)
        self.mcu_tmc.set_register("TCOOLTHRS", 0)
        if self.cur_helper is not None:
            self.cur_helper.set_current(self.rc, self.hc)
        self.mcu_endstop.home_finalize()

# Digital output wrapper for virtual enable
class TMCVirtualEnable:
    def __init__(self, printer, mcu_tmc):
        self.reactor = printer.get_reactor()
        self.mcu_tmc = mcu_tmc
        self.fields = mcu_tmc.get_fields()
        self.toff = self.fields.get_field("toff")
        self.fields.set_field("toff", 0)
    def setup_max_duration(self, max_duration):
        pass
    def _do_set_digital(self, print_time, value):
        toff_val = 0
        if value:
            toff_val = self.toff
            print_time -= 0.100 # Schedule slightly before deadline
        val = self.fields.set_field("toff", toff_val)
        reg_name = self.fields.lookup_register("toff")
        self.mcu_tmc.set_register(reg_name, val, print_time)
    def set_digital(self, print_time, value):
        self.reactor.register_callback(
            (lambda ev: self._do_set_digital(print_time, value)))

class TMCVirtualPinHelper:
    def __init__(self, config, mcu_tmc, diag_pin=None, cur_helper=None):
        self.printer = config.get_printer()
        self.mcu_tmc = mcu_tmc
        self.diag_pin = diag_pin
        self.cur_helper = cur_helper
        name_parts = config.get_name().split()
        ppins = self.printer.lookup_object("pins")
        ppins.register_chip("%s_%s" % (name_parts[0], name_parts[-1]), self)
    def setup_pin(self, pin_type, pin_params):
        ppins = self.printer.lookup_object('pins')
        if pin_params['pin'] not in ('virtual_endstop', 'virtual_enable'):
            raise ppins.error("Unknown tmc virtual pin")
        if pin_params['invert'] or pin_params['pullup']:
            raise ppins.error("Can not pullup/invert tmc virtual pin")
        if pin_params['pin'] == 'virtual_enable':
            if pin_type != 'digital_out':
                raise ppins.error("tmc virtual enable only useful for enable")
            return TMCVirtualEnable(self.printer, self.mcu_tmc)
        if self.diag_pin is None:
            raise ppins.error("tmc virtual endstop requires diag pin config")
        if pin_type != 'endstop':
            raise ppins.error("tmc virtual endstop only useful as endstop")
        mcu_endstop = ppins.setup_pin('endstop', self.diag_pin)
        return TMCVirtualEndstop(self.mcu_tmc, mcu_endstop, self.cur_helper)


######################################################################
# Config reading helpers
######################################################################

# Helper to configure and query the microstep settings
class TMCMicrostepHelper:
    def __init__(self, config, mcu_tmc):
        self.mcu_tmc = mcu_tmc
        self.fields = mcu_tmc.get_fields()
        steps = {'256': 0, '128': 1, '64': 2, '32': 3, '16': 4,
                 '8': 5, '4': 6, '2': 7, '1': 8}
        mres = config.getchoice('microsteps', steps)
        self.fields.set_field("MRES", mres)
        self.fields.set_field("intpol", config.getboolean("interpolate", True))
    def get_microsteps(self):
        return 256 >> self.fields.get_field("MRES")
    def get_phase(self):
        field_name = "MSCNT"
        if self.fields.lookup_register(field_name, None) is None:
            # TMC2660 uses MSTEP
            field_name = "MSTEP"
        reg = self.mcu_tmc.get_register(self.fields.lookup_register(field_name))
        mscnt = self.fields.get_field(field_name, reg)
        return (1023 - mscnt) >> self.fields.get_field("MRES")

# Helper to configure "stealthchop" mode
def TMCStealthchopHelper(config, mcu_tmc, tmc_freq):
    fields = mcu_tmc.get_fields()
    en_pwm_mode = False
    velocity = config.getfloat('stealthchop_threshold', None, minval=0.)
    if velocity is not None:
        if velocity:
            stepper_name = " ".join(config.get_name().split()[1:])
            stepper_config = config.getsection(stepper_name)
            step_dist = stepper_config.getfloat('step_distance')
            step_dist_256 = step_dist / (1 << fields.get_field("MRES"))
            threshold = int(tmc_freq * step_dist_256 / velocity + .5)
        else:
            threshold = 0
        fields.set_field("TPWMTHRS", max(0, min(0xfffff, threshold)))
        en_pwm_mode = True
    reg = fields.lookup_register("en_pwm_mode", None)
    if reg is not None:
        fields.set_field("en_pwm_mode", en_pwm_mode)
    else:
        # TMC2208 uses en_spreadCycle
        fields.set_field("en_spreadCycle", not en_pwm_mode)<|MERGE_RESOLUTION|>--- conflicted
+++ resolved
@@ -180,11 +180,7 @@
         self.query_endstop = self.mcu_endstop.query_endstop
         self.TimeoutError = self.mcu_endstop.TimeoutError
     def home_prepare(self):
-<<<<<<< HEAD
         self.en_pwm = self.fields.get_field("en_pwm_mode")
-        self.fields.set_field("en_pwm_mode", 0)
-        val = self.fields.set_field("diag1_stall", 1)
-=======
         reg = self.fields.lookup_register("en_pwm_mode", None)
         if reg is None:
             # On "stallguard4" drivers, "stealthchop" must be enabled
@@ -194,7 +190,6 @@
             # On earlier drivers, "stealthchop" must be disabled
             self.fields.set_field("en_pwm_mode", 0)
             val = self.fields.set_field("diag1_stall", 1)
->>>>>>> 12feb6d7
         self.mcu_tmc.set_register("GCONF", val)
         self.mcu_tmc.set_register("TCOOLTHRS", 0xfffff)
         if self.cur_helper is not None:
