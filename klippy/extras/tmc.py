--- conflicted
+++ resolved
@@ -182,18 +182,11 @@
 # TMC virtual pins
 ######################################################################
 
-<<<<<<< HEAD
-# Endstop wrapper that enables "sensorless homing"
-class TMCVirtualEndstop:
-    def __init__(self, mcu_tmc, mcu_endstop, cur_helper):
-=======
 # Helper class for "sensorless homing"
 class TMCVirtualPinHelper:
     def __init__(self, config, mcu_tmc, diag_pin):
         self.printer = config.get_printer()
->>>>>>> 57be62b1
         self.mcu_tmc = mcu_tmc
-        self.cur_helper = cur_helper
         self.fields = mcu_tmc.get_fields()
         self.diag_pin = diag_pin
         self.mcu_endstop = None
@@ -220,18 +213,6 @@
         else:
             self.en_pwm = self.fields.get_field("en_pwm_mode")
             self.pwmthrs = 0
-<<<<<<< HEAD
-        # Wrappers
-        self.get_mcu = self.mcu_endstop.get_mcu
-        self.add_stepper = self.mcu_endstop.add_stepper
-        self.get_steppers = self.mcu_endstop.get_steppers
-        self.home_start = self.mcu_endstop.home_start
-        self.home_wait = self.mcu_endstop.home_wait
-        self.query_endstop = self.mcu_endstop.query_endstop
-        self.TimeoutError = self.mcu_endstop.TimeoutError
-    def home_prepare(self):
-        self.en_pwm = self.fields.get_field("en_pwm_mode")
-=======
         self.printer.register_event_handler("homing:homing_move_begin",
                                             self.handle_homing_move_begin)
         self.printer.register_event_handler("homing:homing_move_end",
@@ -241,7 +222,6 @@
     def handle_homing_move_begin(self, endstops):
         if self.mcu_endstop not in endstops:
             return
->>>>>>> 57be62b1
         reg = self.fields.lookup_register("en_pwm_mode", None)
         if reg is None:
             # On "stallguard4" drivers, "stealthchop" must be enabled
@@ -253,17 +233,9 @@
             val = self.fields.set_field("diag1_stall", 1)
         self.mcu_tmc.set_register("GCONF", val)
         self.mcu_tmc.set_register("TCOOLTHRS", 0xfffff)
-<<<<<<< HEAD
-        if self.cur_helper is not None:
-            self.rc, self.hc, home_c = self.cur_helper.get_current()
-            self.cur_helper.set_current(home_c, home_c)
-        self.mcu_endstop.home_prepare()
-    def home_finalize(self):
-=======
     def handle_homing_move_end(self, endstops):
         if self.mcu_endstop not in endstops:
             return
->>>>>>> 57be62b1
         reg = self.fields.lookup_register("en_pwm_mode", None)
         if reg is None:
             self.mcu_tmc.set_register("TPWMTHRS", self.pwmthrs)
@@ -273,32 +245,6 @@
             val = self.fields.set_field("diag1_stall", 0)
         self.mcu_tmc.set_register("GCONF", val)
         self.mcu_tmc.set_register("TCOOLTHRS", 0)
-<<<<<<< HEAD
-        if self.cur_helper is not None:
-            self.cur_helper.set_current(self.rc, self.hc)
-        self.mcu_endstop.home_finalize()
-
-class TMCVirtualPinHelper:
-    def __init__(self, config, mcu_tmc, diag_pin, cur_helper=None):
-        self.printer = config.get_printer()
-        self.mcu_tmc = mcu_tmc
-        self.diag_pin = diag_pin
-        self.cur_helper = cur_helper
-        name_parts = config.get_name().split()
-        ppins = self.printer.lookup_object("pins")
-        ppins.register_chip("%s_%s" % (name_parts[0], name_parts[-1]), self)
-    def setup_pin(self, pin_type, pin_params):
-        ppins = self.printer.lookup_object('pins')
-        if pin_type != 'endstop' or pin_params['pin'] != 'virtual_endstop':
-            raise ppins.error("tmc virtual endstop only useful as endstop")
-        if pin_params['invert'] or pin_params['pullup']:
-            raise ppins.error("Can not pullup/invert tmc virtual pin")
-        if self.diag_pin is None:
-            raise ppins.error("tmc virtual endstop requires diag pin config")
-        mcu_endstop = ppins.setup_pin('endstop', self.diag_pin)
-        return TMCVirtualEndstop(self.mcu_tmc, mcu_endstop, self.cur_helper)
-=======
->>>>>>> 57be62b1
 
 
 ######################################################################
@@ -330,16 +276,13 @@
 def TMCStealthchopHelper(config, mcu_tmc, tmc_freq):
     fields = mcu_tmc.get_fields()
     en_pwm_mode = False
-    velocity = config.getfloat('stealthchop_threshold', None, minval=0.)
-    if velocity is not None:
-        if velocity:
-            stepper_name = " ".join(config.get_name().split()[1:])
-            stepper_config = config.getsection(stepper_name)
-            step_dist = stepper_config.getfloat('step_distance')
-            step_dist_256 = step_dist / (1 << fields.get_field("MRES"))
-            threshold = int(tmc_freq * step_dist_256 / velocity + .5)
-        else:
-            threshold = 0
+    velocity = config.getfloat('stealthchop_threshold', 0., minval=0.)
+    if velocity:
+        stepper_name = " ".join(config.get_name().split()[1:])
+        stepper_config = config.getsection(stepper_name)
+        step_dist = stepper_config.getfloat('step_distance')
+        step_dist_256 = step_dist / (1 << fields.get_field("MRES"))
+        threshold = int(tmc_freq * step_dist_256 / velocity + .5)
         fields.set_field("TPWMTHRS", max(0, min(0xfffff, threshold)))
         en_pwm_mode = True
     reg = fields.lookup_register("en_pwm_mode", None)
