--- conflicted
+++ resolved
@@ -542,7 +542,6 @@
         set_config_field(config, "pwm_freq", 1)
         set_config_field(config, "pwm_autoscale", True)
         set_config_field(config, "sgt", 0)
-<<<<<<< HEAD
 
         # CHOPCONF
         ch_modes = {'SpreadCycle': 0, 'ConstantOff': 1}
@@ -578,11 +577,6 @@
         set_config_field(config, "sfilt", False)
 
         TMC2130_EXTRA(config, self)
-    def query_registers(self, print_time=0.):
-        return [(reg_name, self.mcu_tmc.get_register(reg_name))
-                for reg_name in ReadRegisters]
-=======
->>>>>>> d9d94c85
 
 def load_config_prefix(config):
     return TMC2130(config)