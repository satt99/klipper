# TMC2130 configuration
#
# Copyright (C) 2018-2019  Kevin O'Connor <kevin@koconnor.net>
#
# This file may be distributed under the terms of the GNU GPLv3 license.
import math, logging
from . import bus, tmc

TMC_FREQUENCY=13200000.

Registers = {
    "GCONF": 0x00, "GSTAT": 0x01, "IOIN": 0x04, "IHOLD_IRUN": 0x10,
    "TPOWERDOWN": 0x11, "TSTEP": 0x12, "TPWMTHRS": 0x13, "TCOOLTHRS": 0x14,
    "THIGH": 0x15, "XDIRECT": 0x2d, "MSLUT0": 0x60, "MSLUT1": 0x61,
    "MSLUT2": 0x62, "MSLUT3": 0x63, "MSLUT4": 0x64, "MSLUT5": 0x65,
    "MSLUT6": 0x66, "MSLUT7": 0x67, "MSLUTSEL": 0x68, "MSLUTSTART": 0x69,
    "MSCNT": 0x6a, "MSCURACT": 0x6b, "CHOPCONF": 0x6c, "COOLCONF": 0x6d,
    "DCCTRL": 0x6e, "DRV_STATUS": 0x6f, "PWMCONF": 0x70, "PWM_SCALE": 0x71,
    "ENCM_CTRL": 0x72, "LOST_STEPS": 0x73,
}

ReadRegisters = [
    "GCONF", "GSTAT", "IOIN", "TSTEP", "XDIRECT", "MSCNT", "MSCURACT",
    "CHOPCONF", "DRV_STATUS", "PWM_SCALE", "LOST_STEPS",
]

Fields = {}
Fields["GCONF"] = {
    "I_scale_analog": 1<<0, "internal_Rsense": 1<<1, "en_pwm_mode": 1<<2,
    "enc_commutation": 1<<3, "shaft": 1<<4, "diag0_error": 1<<5,
    "diag0_otpw": 1<<6, "diag0_stall": 1<<7, "diag1_stall": 1<<8,
    "diag1_index": 1<<9, "diag1_onstate": 1<<10, "diag1_steps_skipped": 1<<11,
    "diag0_int_pushpull": 1<<12, "diag1_pushpull": 1<<13,
    "small_hysteresis": 1<<14, "stop_enable": 1<<15, "direct_mode": 1<<16,
    "test_mode": 1<<17
}
Fields["GSTAT"] = { "reset": 1<<0, "drv_err": 1<<1, "uv_cp": 1<<2 }
Fields["IOIN"] = {
    "STEP": 1<<0, "DIR": 1<<1, "DCEN_CFG4": 1<<2, "DCIN_CFG5": 1<<3,
    "DRV_ENN_CFG6": 1<<4, "DCO": 1<<5, "VERSION": 0xff << 24
}
Fields["IHOLD_IRUN"] = {
    "IHOLD": 0x1f << 0, "IRUN": 0x1f << 8, "IHOLDDELAY": 0x0f << 16
}
Fields["TPOWERDOWN"] = { "TPOWERDOWN": 0xff }
Fields["TSTEP"] = { "TSTEP": 0xfffff }
Fields["TPWMTHRS"] = { "TPWMTHRS": 0xfffff }
Fields["TCOOLTHRS"] = { "TCOOLTHRS": 0xfffff }
Fields["THIGH"] = { "THIGH": 0xfffff }
Fields["MSCNT"] = { "MSCNT": 0x3ff }
Fields["MSCURACT"] = { "CUR_A": 0x1ff, "CUR_B": 0x1ff << 16 }
Fields["CHOPCONF"] = {
    "toff": 0x0f, "hstrt": 0x07 << 4, "hend": 0x0f << 7, "fd3": 1<<11,
    "disfdcc": 1<<12, "rndtf": 1<<13, "chm": 1<<14, "TBL": 0x03 << 15,
    "vsense": 1<<17, "vhighfs": 1<<18, "vhighchm": 1<<19, "sync": 0x0f << 20,
    "MRES": 0x0f << 24, "intpol": 1<<28, "dedge": 1<<29, "diss2g": 1<<30
}
Fields["COOLCONF"] = {
    "semin": 0x0f, "seup": 0x03 << 5, "semax": 0x0f << 8, "sedn": 0x03 << 13,
    "seimin": 1<<15, "sgt": 0x7f << 16, "sfilt": 1<<24
}
Fields["DRV_STATUS"] = {
    "SG_RESULT": 0x3ff, "fsactive": 1<<15, "CS_ACTUAL": 0x1f << 16,
    "stallGuard": 1<<24, "ot": 1<<25, "otpw": 1<<26, "s2ga": 1<<27,
    "s2gb": 1<<28, "ola": 1<<29, "olb": 1<<30, "stst": 1<<31
}
Fields["PWMCONF"] = {
    "PWM_AMPL": 0xff, "PWM_GRAD": 0xff << 8, "pwm_freq": 0x03 << 16,
    "pwm_autoscale": 1<<18, "pwm_symmetric": 1<<19, "freewheel": 0x03 << 20
}
Fields["PWM_SCALE"] = { "PWM_SCALE": 0xff }
Fields["LOST_STEPS"] = { "LOST_STEPS": 0xfffff }

Fields["MSLUTSTART"] = { "MSLUTSTART": 0xff00ff}
Fields["MSLUTSEL"] = { "MSLUTSEL": 0xffffffff }
for i in range(8):
    name = "MSLUT" + str(i)
    Fields[name] = { name: 0xffffffff }

SignedFields = ["CUR_A", "CUR_B", "sgt"]

FieldFormatters = {
    "I_scale_analog":   (lambda v: "1(ExtVREF)" if v else ""),
    "shaft":            (lambda v: "1(Reverse)" if v else ""),
    "drv_err":          (lambda v: "1(ErrorShutdown!)" if v else ""),
    "uv_cp":            (lambda v: "1(Undervoltage!)" if v else ""),
    "VERSION":          (lambda v: "%#x" % v),
    "MRES":             (lambda v: "%d(%dusteps)" % (v, 0x100 >> v)),
    "otpw":             (lambda v: "1(OvertempWarning!)" if v else ""),
    "ot":               (lambda v: "1(OvertempError!)" if v else ""),
    "s2ga":             (lambda v: "1(ShortToGND_A!)" if v else ""),
    "s2gb":             (lambda v: "1(ShortToGND_B!)" if v else ""),
    "ola":              (lambda v: "1(OpenLoad_A!)" if v else ""),
    "olb":              (lambda v: "1(OpenLoad_B!)" if v else ""),
}


######################################################################
# TMC stepper current config helper
######################################################################

MAX_CURRENT = 2.000

class TMCCurrentHelper:
    def __init__(self, config, mcu_tmc):
        self.printer = config.get_printer()
        self.name = config.get_name().split()[-1]
        self.mcu_tmc = mcu_tmc
        self.fields = mcu_tmc.get_fields()
        run_current = config.getfloat('run_current',
                                      above=0., maxval=MAX_CURRENT)
        hold_current = config.getfloat('hold_current', run_current,
                                       above=0., maxval=MAX_CURRENT)
        self.homing_current = config.getfloat('homing_current', run_current,
                                              above=0., maxval=MAX_CURRENT)
        self.sense_resistor = config.getfloat('sense_resistor', 0.110, above=0.)
        vsense, irun, ihold = self._calc_current(run_current, hold_current)
        self.fields.set_field("vsense", vsense)
        self.fields.set_field("IHOLD", ihold)
        self.fields.set_field("IRUN", irun)
        gcode = self.printer.lookup_object("gcode")
        gcode.register_mux_command("SET_TMC_CURRENT", "STEPPER", self.name,
                                   self.cmd_SET_TMC_CURRENT,
                                   desc=self.cmd_SET_TMC_CURRENT_help)
    def _calc_current_bits(self, current, vsense):
        sense_resistor = self.sense_resistor + 0.020
        vref = 0.32
        if vsense:
            vref = 0.18
        cs = int(32. * current * sense_resistor * math.sqrt(2.) / vref
                 - 1. + .5)
        return max(0, min(31, cs))
    def _calc_current(self, run_current, hold_current):
        vsense = False
        irun = self._calc_current_bits(run_current, vsense)
        ihold = self._calc_current_bits(min(hold_current, run_current),
                                        vsense)
        if irun < 16 and ihold < 16:
            vsense = True
            irun = self._calc_current_bits(run_current, vsense)
            ihold = self._calc_current_bits(min(hold_current, run_current),
                                            vsense)
        return vsense, irun, ihold
    def _calc_current_from_field(self, field_name):
        bits = self.fields.get_field(field_name)
        sense_resistor = self.sense_resistor + 0.020
        vref = 0.32
        if self.fields.get_field("vsense"):
            vref = 0.18
        current = (bits + 1) * vref / (32 * sense_resistor * math.sqrt(2.))
        return round(current, 2)
    def get_current(self):
        run_current = self._calc_current_from_field("IRUN")
        hold_current = self._calc_current_from_field("IHOLD")
        return run_current, hold_current, self.homing_current
    def set_current(self, run_current, hold_current):
        print_time = self.printer.lookup_object('toolhead').get_last_move_time()
        vsense, irun, ihold = self._calc_current(run_current, hold_current)
        if vsense != self.fields.get_field("vsense"):
            val = self.fields.set_field("vsense", vsense)
            self.mcu_tmc.set_register("CHOPCONF", val, print_time)
        self.fields.set_field("IHOLD", ihold)
        val = self.fields.set_field("IRUN", irun)
        self.mcu_tmc.set_register("IHOLD_IRUN", val, print_time)
    cmd_SET_TMC_CURRENT_help = "Set the current of a TMC driver"
    def cmd_SET_TMC_CURRENT(self, gcmd):
        run_current = gcmd.get_float('CURRENT', None,
                                     minval=0., maxval=MAX_CURRENT)
        hold_current = gcmd.get_float('HOLDCURRENT', None,
                                      above=0., maxval=MAX_CURRENT)
        if run_current is None and hold_current is None:
            # Query only
            run_current = self._calc_current_from_field("IRUN")
            hold_current = self._calc_current_from_field("IHOLD")
            gcmd.respond_info("Run Current: %0.2fA Hold Current: %0.2fA"
                              % (run_current, hold_current))
            return
        if run_current is None:
            run_current = self._calc_current_from_field("IRUN")
        if hold_current is None:
            hold_current = self._calc_current_from_field("IHOLD")
        self.set_current(run_current, hold_current)


######################################################################
# TMC2130 SPI
######################################################################

# Helper code for working with TMC devices via SPI
class MCU_TMC_SPI:
    def __init__(self, config, name_to_reg, fields):
        self.printer = config.get_printer()
        self.mutex = self.printer.get_reactor().mutex()
        self.spi = bus.MCU_SPI_from_config(config, 3, default_speed=4000000)
        self.name_to_reg = name_to_reg
        self.fields = fields
    def get_fields(self):
        return self.fields
    def get_register(self, reg_name):
        reg = self.name_to_reg[reg_name]
        with self.mutex:
            self.spi.spi_send([reg, 0x00, 0x00, 0x00, 0x00])
            if self.printer.get_start_args().get('debugoutput') is not None:
                return 0
            params = self.spi.spi_transfer([reg, 0x00, 0x00, 0x00, 0x00])
        pr = bytearray(params['response'])
        return (pr[1] << 24) | (pr[2] << 16) | (pr[3] << 8) | pr[4]
    def set_register(self, reg_name, val, print_time=None):
        minclock = 0
        if print_time is not None:
            minclock = self.spi.get_mcu().print_time_to_clock(print_time)
        reg = self.name_to_reg[reg_name]
        data = [(reg | 0x80) & 0xff, (val >> 24) & 0xff, (val >> 16) & 0xff,
                (val >> 8) & 0xff, val & 0xff]
        with self.mutex:
            self.spi.spi_send(data, minclock)

######################################################################
# TMC2130 extras
######################################################################
TMC_WAVE_FACTOR_MIN = 1.005
TMC_WAVE_FACTOR_MAX = 1.2
TMC_WAVE_AMP = 247

class TMC2130_EXTRA:
    GCODES = [
        "SET_WAVE", "SET_STEP", "SET_STEALTH", "SET_PWMCONF"]
    WAVE_REGS = [
        "MSLUTSTART", "MSLUTSEL", "MSLUT0", "MSLUT1", "MSLUT2",
        "MSLUT3", "MSLUT4", "MSLUT5", "MSLUT6", "MSLUT7"]
    def __init__(self, config, tmc2130):
        self.printer = config.get_printer()
        self._stepper = None
        self.tmc2130 = tmc2130
        self.name = config.get_name().split()[-1]
        self.fields = tmc2130.fields
        self.regs = self.fields.registers
        self.get_microsteps = tmc2130.get_microsteps
        self.get_phase = tmc2130.get_phase
        self.set_register = tmc2130.mcu_tmc.set_register
        self.get_register = tmc2130.mcu_tmc.get_register

        stepper_config = config.getsection(self.name)
        step_dist = stepper_config.getfloat('step_distance')
        self.step_dist_256 = step_dist / (1 << self.fields.get_field("MRES"))

        dir_pin = config.getsection(self.name).get('dir_pin')
        self.inverted = dir_pin.startswith("!")

        tc_vel = config.getfloat('coolstep_threshold', 0., minval=0.)
        tc_thrs = self.velocity_to_thrs(tc_vel)
        self.fields.set_field("TCOOLTHRS", tc_thrs)
        thigh_vel = config.getfloat('thigh_threshold', 0., minval=0.)
        th_thrs = self.velocity_to_thrs(thigh_vel)
        self.fields.set_field('THIGH', th_thrs)

        gcode = self.printer.lookup_object("gcode")
        for gc in self.GCODES:
            tmc_gc = "TMC_" + gc
            try:
                command_func = getattr(self, "cmd_" + tmc_gc)
                help_attr = getattr(self, "cmd_" + tmc_gc + "_help")
            except:
                raise config.error("TMC Gcode [%s] Not supported" % (tmc_gc))
            gcode.register_mux_command(
                tmc_gc, "STEPPER", self.name, command_func, desc=help_attr)
        wave_factor = config.getfloat('linearity_correction', None,
                                      minval=0., maxval=1.2)
        if wave_factor is not None:
            self._set_wave(wave_factor, is_init=True)
        self.printer.register_event_handler(
            "klippy:ready", self.handle_ready)
    def handle_ready(self):
        # TODO: It might be better to look up the correct stepper
        # in the TMC_SET_STEP gcode rather than store it initially
        toolhead = self.printer.lookup_object('toolhead')
        if self.name == 'extruder':
            self._stepper = toolhead.get_extruder().stepper
            logging.info("TMC2130 %s: Stepper Found" % (self.name))
        else:
            steppers = toolhead.get_kinematics().get_steppers()
            for s in steppers:
                if s.get_name() == self.name:
                    self._stepper = s
                    logging.info("TMC2130 %s: Stepper Found" % (self.name))
                    break
            if self._stepper is None:
                logging.info("TMC2130 %s: Stepper NOT Found" % (self.name))
    def velocity_to_thrs(self, velocity):
        if not velocity:
            return 0
        thrs = int(TMC_FREQUENCY * self.step_dist_256 / velocity + .5)
        return max(0, min(0xfffff, thrs))
    def _set_default_wave(self, is_init=False):
        # default wave regs from page 79 of TMC2130 datasheet
        msg = "TMC2130: Wave factor on stepper [%s] set to default" \
            % (self.name)
        default_vals = [
            0x00F70000, 0xFFFF8056, 0xAAAAB554, 0x4A9554AA, 0x24492929,
            0x10104222, 0xFBFFFFFF, 0xB5BB777D, 0x49295556, 0x00404222
        ]
        for reg, val in zip(self.WAVE_REGS, default_vals):
            self.fields.set_field(reg, val)
            if not is_init:
                self.set_register(reg, val)
        logging.info(msg)
    def _set_wave(self, fac, use_default_wave=False, is_init=False):
        if fac < TMC_WAVE_FACTOR_MIN:
            fac = 0.0
        elif fac > TMC_WAVE_FACTOR_MAX:
            fac = TMC_WAVE_FACTOR_MAX
        if use_default_wave and fac == 0.:
            self._set_default_wave(is_init=is_init)
            return "Wave set to default"
        error = None
        vA = 0
        prevA = 0
        delta0 = 0
        delta1 = 1
        w = [1, 1, 1, 1]
        x = [255, 255, 255]
        seg = 0
        bitVal = 0
        deltaA = 0
        reg = 0
        # configure MSLUTSTART
        self.fields.set_field("MSLUTSTART", (TMC_WAVE_AMP << 16))
        for i in range(256):
            if (i & 31) == 0:
                reg = 0
            if fac == 0.:
                vA = int((TMC_WAVE_AMP + 1) * math.sin(
                    (2*math.pi*i + math.pi)/1024) + .5) - 1
            else:
                # Prusa corrected wave
                vA = int(
                    TMC_WAVE_AMP * math.pow(math.sin(
                        2*math.pi*i/1024), fac) + .5)
            deltaA = vA - prevA
            prevA = vA
            bitVal = -1
            if deltaA == delta0:
                bitVal = 0
            elif deltaA == delta1:
                bitVal = 1
            else:
                if deltaA < delta0:
                    # switch w bit down
                    bitVal = 0
                    if deltaA == -1:
                        delta0 = -1
                        delta1 = 0
                        w[seg+1] = 0
                    elif deltaA == 0:
                        delta0 = 0
                        delta1 = 1
                        w[seg+1] = 1
                    elif deltaA == 1:
                        delta0 = 1
                        delta1 = 2
                        w[seg+1] = 2
                    else:
                        bitVal = -1
                    if bitVal >= 0:
                        x[seg] = i
                        seg += 1
                elif deltaA > delta1:
                    # switch w bit up
                    bitVal = 1
                    if deltaA == 1:
                        delta0 = 0
                        delta1 = 1
                        w[seg+1] = 1
                    elif deltaA == 2:
                        delta0 = 1
                        delta1 = 2
                        w[seg+1] = 2
                    elif deltaA == 3:
                        delta0 = 2
                        delta1 = 3
                        w[seg+1] = 3
                    else:
                        bitVal = -1
                    if bitVal >= 0:
                        x[seg] = i
                        seg += 1
            if bitVal < 0:
                # delta out of range
                error = "TMC2130: Error setting Sine Wave, Delta Out of Range"
                break
            if seg > 3:  # TODO: should this be greater than 2?
                # segment out of range
                error = "TMC2130: Error setting Sine Wave, Seg Out of Range"
                break
            if bitVal == 1:
                reg |= 0x80000000
            if (i & 31) == 31:
                # configure MSLUT
                name = "MSLUT" + str(((i >> 5) & 7))
                self.fields.set_field(name, reg)
            else:
                reg >>= 1
        # configure MSLUTSEL
        self.fields.set_field(
            "MSLUTSEL", w[0] | (w[1] << 2) | (w[2] << 4) | (w[3] << 6) |
            (x[0] << 8) | (x[1] << 16) | (x[2] << 24))
        if error:
            logging.error(error)
            return error
        else:
            if not is_init:
                for r in self.WAVE_REGS:
                    self.set_register(r, self.regs[r])
            success_msg = "TMC2130: Wave factor on stepper [%s] set to: %f" % \
                          (self.name, fac)
            logging.info(success_msg)
            return success_msg
    cmd_TMC_SET_STEALTH_help = "Toggle stealtchop mode"
    def cmd_TMC_SET_STEALTH(self, gcmd):
        enable = gcmd.get('ENABLE', None)
        vel = gcmd.get_int('THRESHOLD', None)
        if enable is not None:
            enable = enable.upper()
            if enable not in ["TRUE", "FALSE"]:
                gcmd.respond_info("Unknown value for ENABLE, aborting")
                return
            en = (enable == "TRUE")
            self.fields.set_field("en_pwm_mode", en)
            self.set_register("GCONF", self.regs["GCONF"])
        if vel is not None:
            sc_thrs = self.velocity_to_thrs(vel)
            self.fields.set_field("TPWMTHRS", sc_thrs)
            self.set_register("TPWMTHRS", self.fields.get_field("TPWMTHRS"))
    cmd_TMC_SET_PWMCONF_help = "Set stealthchop pwm configuration"
    def cmd_TMC_SET_PWMCONF(self, gcmd):
        ampl = gcmd.get_int('AMPL', None, minval=0, maxval=255)
        grad = gcmd.get_int('GRAD', None, minval=0, maxval=255)
        freq = gcmd.get_int('FREQ', None, minval=0, maxval=3)
        auto = gcmd.get('AUTOSCALE', None)
        if ampl is not None:
            self.fields.set_field("PWM_AMPL", ampl)
        if grad is not None:
            self.fields.set_field("PWM_GRAD", grad)
        if freq is not None:
            self.fields.set_field("pwm_freq", freq)
        if auto is not None:
            if auto.upper() not in ["TRUE", "FALSE"]:
                gcmd.respond_info(
                    "AUTOSCALE must be True or False.")
                return
            pwm_scale = (auto.upper() == "TRUE")
            self.fields.set_field("pwm_autoscale", pwm_scale)
        self.set_register("PWMCONF", self.regs["PWMCONF"])
    cmd_TMC_SET_WAVE_help = "Set wave correction factor for TMC2130 driver"
    def cmd_TMC_SET_WAVE(self, gcmd):
        is_default = gcmd.get('SET_DEFAULT', "False").upper()
        if is_default == "TRUE":
            msg = self._set_wave(0., True)
        else:
            msg = self._set_wave(gcmd.get_float('FACTOR'))
        gcmd.respond_info(msg)
    cmd_TMC_SET_STEP_help = "Force a stepper to a specified step"
    def cmd_TMC_SET_STEP(self, gcmd):
        force_move = self.printer.lookup_object('force_move')
        move_params = {'STEPPER': self.name}
        if self._stepper is None:
            logging.info(
                "TMC2130 %s: No stepper assigned, cannot step"
                % (self.name))
            gcmd.respond_info("Unable to move stepper, unknown stepper ID")
            return
        elif self._stepper.need_motor_enable:
            gcmd.respond_info("Cannot Move, motors off")
            return
        max_step = 4 * self.get_microsteps()
        target_step = gcmd.get_int('STEP', 0, minval=0)
        target_step &= (max_step - 1)
        toolhead = self.printer.lookup_object('toolhead')
        toolhead.wait_moves()
        phase = self.get_phase()
        steps = target_step - phase
        logging.info(
            "TMC_SET_STEP Initial values: target step: "
            "%d, phase: %d, steps to move: %d"
            % (target_step, phase, steps))
        direction = 1 if self.inverted else -1
        if steps < 0:
            direction *= -1
            steps *= -1
        if steps > (max_step / 2):
            direction *= -1
            steps = max_step - steps
        distance = self._stepper.get_step_dist() * steps * direction
        mcu_pos = self._stepper.get_commanded_position()
        # Move stepper to requested step in sine wave table
        move_params['DISTANCE'] = distance
        move_params['VELOCITY'] = 5
        force_move.cmd_FORCE_MOVE(move_params)
        toolhead.wait_moves()
        self._stepper.set_commanded_position(mcu_pos)
        # Check MSCNT
        phase = self.get_phase()
        if phase != target_step:
            gcmd.respond_info("Unable to move to correct step")
            logging.info(
                "TMC2130 %s: TMC_SET_STEP Invalid MSCNT: %d, Target: %d" %
                (self.name, phase, target_step))
        else:
            gcmd.respond_info("Correctly moved to step %d:" % target_step)

######################################################################
# TMC2130 printer object
######################################################################

class TMC2130:
    def __init__(self, config):
        # Setup mcu communication
        self.fields = tmc.FieldHelper(Fields, SignedFields, FieldFormatters)
        self.mcu_tmc = MCU_TMC_SPI(config, Registers, self.fields)
        # Setup Current
        cur_helper = TMCCurrentHelper(config, self.mcu_tmc)
        self.get_current = cur_helper.get_current
        self.set_current = cur_helper.set_current
        # Allow virtual pins to be created
<<<<<<< HEAD
        diag1_pin = config.get('diag1_pin', None)
        tmc.TMCVirtualPinHelper(config, self.mcu_tmc, diag1_pin, cur_helper)
=======
        tmc.TMCVirtualPinHelper(config, self.mcu_tmc)
>>>>>>> ad0b76bd
        # Register commands
        cmdhelper = tmc.TMCCommandHelper(config, self.mcu_tmc)
        cmdhelper.setup_register_dump(ReadRegisters)
        # Setup basic register values
        mh = tmc.TMCMicrostepHelper(config, self.mcu_tmc)
        self.get_microsteps = mh.get_microsteps
        self.get_phase = mh.get_phase
        tmc.TMCStealthchopHelper(config, self.mcu_tmc, TMC_FREQUENCY)
        # Allow other registers to be set from the config
        set_config_field = self.fields.set_config_field
        set_config_field(config, "toff", 4)
        set_config_field(config, "TBL", 1)
        set_config_field(config, "IHOLDDELAY", 8)
        set_config_field(config, "TPOWERDOWN", 0)
        set_config_field(config, "PWM_AMPL", 128)
        set_config_field(config, "PWM_GRAD", 4)
        set_config_field(config, "pwm_freq", 1)
        set_config_field(config, "pwm_autoscale", True)
        set_config_field(config, "sgt", 0)

        # CHOPCONF
        ch_modes = {'SpreadCycle': 0, 'ConstantOff': 1}
        chm = config.getchoice(
            'chopper_mode', ch_modes, "SpreadCycle")
        self.fields.set_field("chm", chm)
        if chm == ch_modes['SpreadCycle']:
            set_config_field(config, "hstrt", 0)
            set_config_field(config, "hend", 7)
        else:
            tfd = config.getint('driver_TFD', 0, minval=0, maxval=15)
            self.fields.set_field('hstrt', tfd)
            self.fields.set_field('fd3', (tfd >> 3) & 1)
            hend = config.getint('driver_OFFSET', 0)
            self.fields.set_field('hend', hend)
        set_config_field(config, "disfdcc", False)
        set_config_field(config, "rndtf", False)
        set_config_field(config, "vhighfs", False)
        set_config_field(config, "vhighchm", False)
        set_config_field(config, "sync", 0)
        set_config_field(config, "dedge", False)
        set_config_field(config, "diss2g", False)

        # COOLCONF
        set_config_field(config, "semin", 0)
        seup_choices = {'1': 0, '2': 1, '4': 2, '8': 3}
        seup = config.getchoice("seup", seup_choices, '1')
        self.fields.set_field("seup", seup)
        set_config_field(config, "semax", 0)
        sedn_choices = {'32': 0, '8': 1, '2': 2, '1': 3}
        sedn = config.getchoice("sedn", sedn_choices, '32')
        self.fields.set_field("sedn", sedn)
        set_config_field(config, "seimin", 0)
        set_config_field(config, "sfilt", False)

        TMC2130_EXTRA(config, self)

def load_config_prefix(config):
    return TMC2130(config)<|MERGE_RESOLUTION|>--- conflicted
+++ resolved
@@ -522,12 +522,7 @@
         self.get_current = cur_helper.get_current
         self.set_current = cur_helper.set_current
         # Allow virtual pins to be created
-<<<<<<< HEAD
-        diag1_pin = config.get('diag1_pin', None)
-        tmc.TMCVirtualPinHelper(config, self.mcu_tmc, diag1_pin, cur_helper)
-=======
         tmc.TMCVirtualPinHelper(config, self.mcu_tmc)
->>>>>>> ad0b76bd
         # Register commands
         cmdhelper = tmc.TMCCommandHelper(config, self.mcu_tmc)
         cmdhelper.setup_register_dump(ReadRegisters)
