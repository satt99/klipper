--- conflicted
+++ resolved
@@ -265,15 +265,6 @@
         self.lift_speed = self.speed
         self.probe_offsets = (0., 0., 0.)
         self.results = []
-<<<<<<< HEAD
-        self.busy = self.manual_probe = False
-        self.gcode = self.toolhead = self.probe_temp = None
-        if config.getboolean('enable_temp_offset', False):
-            if config.has_section('probe_temp'):
-                self.probe_temp = self.printer.try_load_module(
-                    config, 'probe_temp')
-=======
->>>>>>> cacb6f43
     def minimum_points(self,n):
         if len(self.probe_points) < n:
             raise self.printer.config_error(
@@ -300,47 +291,7 @@
         curpos[:2] = self.probe_points[len(self.results)]
         toolhead.move(curpos, self.speed)
         self.gcode.reset_last_position()
-<<<<<<< HEAD
-        if self.manual_probe:
-            manual_probe.ManualProbeHelper(self.printer, {},
-                                           self._manual_probe_finalize)
-    def _automatic_probe_point(self):
-        positions = []
-        for i in range(self.samples):
-            try:
-                self.gcode.run_script_from_command("PROBE")
-            except self.gcode.error as e:
-                self._finalize(False)
-                raise
-            positions.append(self.toolhead.get_position())
-            if i < self.samples - 1:
-                # retract
-                self._lift_z(self.sample_retract_dist, add=True)
-        if self.samples_result == 1:
-            # Calculate Average
-            calculated_value = [sum([pos[i] for pos in positions]) /
-                                self.samples for i in range(3)]
-        else:
-            # Calculate Median
-            sorted_z_positions = sorted([position[2]
-                                         for position in positions])
-            middle = self.samples // 2
-            if (self.samples & 1) == 1:
-                # odd number of samples
-                median = sorted_z_positions[middle]
-            else:
-                # even number of samples
-                median = (sorted_z_positions[middle] +
-                          sorted_z_positions[middle - 1]) / 2
-            calculated_value = [positions[0][0],
-                                positions[0][1],
-                                median]
-        if self.probe_temp is not None:
-            calculated_value[2] += self.probe_temp.get_probe_offset()
-        self.results.append(calculated_value)
-=======
         return False
->>>>>>> cacb6f43
     def start_probe(self, params):
         manual_probe.verify_no_manual_probe(self.printer)
         # Lookup objects
