--- conflicted
+++ resolved
@@ -117,13 +117,8 @@
         else:
             self.fade_target = 0.
         self.z_mesh = mesh
-<<<<<<< HEAD
-        self.splitter.initialize(mesh, self.fade_target)
-        # cache the current position after mesh data has changed
-=======
         self.splitter.initialize(mesh)
         # cache the current position before a transform takes place
->>>>>>> f7d88545
         self.gcode.reset_last_position()
     def update_position(self, pos):
         self.last_position[:] = pos
@@ -623,11 +618,7 @@
             msg += "Measured points:\n"
             for y_line in range(self.mesh_y_count - 1, -1, -1):
                 for z in self.mesh_z_table[y_line]:
-<<<<<<< HEAD
-                    msg += "  %f" % (z - offset)
-=======
                     msg += "  %f" % (z + self.mesh_offset)
->>>>>>> f7d88545
                 msg += "\n"
             print_func(msg)
         else:
