# Mesh Bed Leveling
#
# Copyright (C) 2018  Kevin O'Connor <kevin@koconnor.net>
# Copyright (C) 2018-2019 Eric Callahan <arksine.code@gmail.com>
#
# This file may be distributed under the terms of the GNU GPLv3 license.
import logging
import math
import json
import probe
import collections

PROFILE_VERSION = 1
PROFILE_OPTIONS = {
    'min_x': float, 'max_x': float, 'min_y': float, 'max_y': float,
    'x_count': int, 'y_count': int, 'mesh_x_pps': int, 'mesh_y_pps': int,
    'algo': str, 'tension': float
}

class BedMeshError(Exception):
    pass

# PEP 485 isclose()
def isclose(a, b, rel_tol=1e-09, abs_tol=0.0):
    return abs(a-b) <= max(rel_tol * max(abs(a), abs(b)), abs_tol)

# Constrain value between min and max
def constrain(val, min_val, max_val):
    return min(max_val, max(min_val, val))

# Linear interpolation between two values
def lerp(t, v0, v1):
    return (1. - t) * v0 + t * v1

# retreive commma separated pair from config
def parse_pair(config, param, check=True, cast=float,
               minval=None, maxval=None):
    val = config.get(*param).strip().split(',', 1)
    pair = tuple(cast(p.strip()) for p in val)
    if check and len(pair) != 2:
        raise config.error(
            "bed_mesh: malformed '%s' value: %s"
            % (param[0], config.get(*param)))
    elif len(pair) == 1:
        pair = (pair[0], pair[0])
    if minval is not None:
        if pair[0] < minval or pair[1] < minval:
            raise config.error(
                "Option '%s' in section bed_mesh must have a minimum of %s"
                % (param[0], str(minval)))
    if maxval is not None:
        if pair[0] > maxval or pair[1] > maxval:
            raise config.error(
                "Option '%s' in section bed_mesh must have a maximum of %s"
                % (param[0], str(maxval)))
    return pair


class BedMesh:
    FADE_DISABLE = 0x7FFFFFFF
    def __init__(self, config):
        self.printer = config.get_printer()
        self.printer.register_event_handler("klippy:ready",
                                            self.handle_ready)
        self.last_position = [0., 0., 0., 0.]
        self.bmc = BedMeshCalibrate(config, self)
        self.z_mesh = None
        self.toolhead = None
        self.horizontal_move_z = config.getfloat('horizontal_move_z', 5.)
        self.fade_start = config.getfloat('fade_start', 1.)
        self.fade_end = config.getfloat('fade_end', 0.)
        self.fade_dist = self.fade_end - self.fade_start
        if self.fade_dist <= 0.:
            self.fade_start = self.fade_end = self.FADE_DISABLE
        self.log_fade_complete = False
        self.base_fade_target = config.getfloat('fade_target', None)
        self.fade_target = 0.
        self.gcode = self.printer.lookup_object('gcode')
        self.splitter = MoveSplitter(config, self.gcode)
        self.gcode.register_command(
            'BED_MESH_OUTPUT', self.cmd_BED_MESH_OUTPUT,
            desc=self.cmd_BED_MESH_OUTPUT_help)
        self.gcode.register_command(
            'BED_MESH_MAP', self.cmd_BED_MESH_MAP,
            desc=self.cmd_BED_MESH_MAP_help)
        self.gcode.register_command(
            'BED_MESH_CLEAR', self.cmd_BED_MESH_CLEAR,
            desc=self.cmd_BED_MESH_CLEAR_help)
        self.gcode.set_move_transform(self)
    def handle_ready(self):
        self.toolhead = self.printer.lookup_object('toolhead')
        self.bmc.handle_ready()
    def set_mesh(self, mesh):
        if mesh is not None and self.fade_end != self.FADE_DISABLE:
            self.log_fade_complete = True
            if self.base_fade_target is None:
                self.fade_target = mesh.avg_z
            else:
                self.fade_target = self.base_fade_target
                min_z, max_z = mesh.get_z_range()
                if (not min_z <= self.fade_target <= max_z and
                        self.fade_target != 0.):
                    # fade target is non-zero, out of mesh range
                    err_target = self.fade_target
                    self.z_mesh = None
                    self.fade_target = 0.
                    raise self.gcode.error(
                        "bed_mesh: ERROR, fade_target lies outside of mesh z "
                        "range\nmin: %.4f, max: %.4f, fade_target: %.4f"
                        % (min_z, max_z, err_target))
            if self.fade_target:
                mesh.offset_mesh(self.fade_target)
            min_z, max_z = mesh.get_z_range()
            if self.fade_dist <= max(abs(min_z), abs(max_z)):
                self.z_mesh = None
                self.fade_target = 0.
                raise self.gcode.error(
                    "bed_mesh:  Mesh extends outside of the fade range, "
                    "please see the fade_start and fade_end options in"
                    "example-extras.cfg. fade distance: %.2f mesh min: %.4f"
                    "mesh max: %.4f" % (self.fade_dist, min_z, max_z))
        else:
            self.fade_target = 0.
        self.z_mesh = mesh
        self.splitter.initialize(mesh)
        # cache the current position before a transform takes place
        self.gcode.reset_last_position()
    def get_z_factor(self, z_pos):
        if z_pos >= self.fade_end:
            return 0.
        elif z_pos >= self.fade_start:
            return (self.fade_end - z_pos) / self.fade_dist
        else:
            return 1.
    def get_position(self):
        # Return last, non-transformed position
        if self.z_mesh is None:
            # No mesh calibrated, so send toolhead position
            self.last_position[:] = self.toolhead.get_position()
            self.last_position[2] -= self.fade_target
        else:
            # return current position minus the current z-adjustment
            x, y, z, e = self.toolhead.get_position()
            z_adj = self.z_mesh.calc_z(x, y)
            factor = 1.
            max_adj = z_adj + self.fade_target
            if min(z, (z - max_adj)) >= self.fade_end:
                # Fade out is complete, no factor
                factor = 0.
            elif max(z, (z - max_adj)) >= self.fade_start:
                # Likely in the process of fading out adjustment.
                # Because we don't yet know the gcode z position, use
                # algebra to calculate the factor from the toolhead pos
                factor = ((self.fade_end + self.fade_target - z) /
                          (self.fade_dist - z_adj))
                factor = constrain(factor, 0., 1.)
            final_z_adj = factor * z_adj + self.fade_target
            self.last_position[:] = [x, y, z - final_z_adj, e]
        return list(self.last_position)
    def move(self, newpos, speed):
        factor = self.get_z_factor(newpos[2])
        if self.z_mesh is None or not factor:
            # No mesh calibrated, or mesh leveling phased out.
            x, y, z, e = newpos
            if self.log_fade_complete:
                self.log_fade_complete = False
                logging.info(
                    "bed_mesh fade complete: Current Z: %.4f fade_target: %.4f "
                    % (z, self.fade_target))
            self.toolhead.move([x, y, z + self.fade_target, e], speed)
        else:
            self.splitter.build_move(self.last_position, newpos, factor)
            while not self.splitter.traverse_complete:
                split_move = self.splitter.split()
                if split_move:
                    self.toolhead.move(split_move, speed)
                else:
                    raise self.gcode.error(
                        "Mesh Leveling: Error splitting move ")
        self.last_position[:] = newpos
    cmd_BED_MESH_OUTPUT_help = "Retrieve interpolated grid of probed z-points"
    def cmd_BED_MESH_OUTPUT(self, params):
        if self.gcode.get_int('PGP', params, 0):
            # Print Generated Points instead of mesh
            self.bmc.print_generated_points(self.gcode.respond_info)
        elif self.z_mesh is None:
            self.gcode.respond_info("Bed has not been probed")
        else:
<<<<<<< HEAD
            offset_mesh = bool(self.gcode.get_int(
                'CENTER_ZERO', params, 0, minval=0, maxval=1))
            self.calibrate.print_probed_positions(self.gcode.respond_info)
            self.z_mesh.print_mesh(
                self.gcode.respond, self.horizontal_move_z, offset_mesh)
=======
            self.bmc.print_probed_positions(self.gcode.respond_info)
            self.z_mesh.print_mesh(self.gcode.respond, self.horizontal_move_z)
    cmd_BED_MESH_MAP_help = "Serialize mesh and output to terminal"
    def cmd_BED_MESH_MAP(self, params):
        if self.z_mesh is not None:
            params = self.z_mesh.mesh_params
            outdict = {
                'mesh_min': (params['min_x'], params['min_y']),
                'mesh_max': (params['max_x'], params['max_y']),
                'z_positions': self.bmc.probed_matrix}
            self.gcode.respond(
                "mesh_map_output " + json.dumps(outdict))
        else:
            self.gcode.respond_info("Bed has not been probed")
>>>>>>> 2f8ad5e6
    cmd_BED_MESH_CLEAR_help = "Clear the Mesh so no z-adjusment is made"
    def cmd_BED_MESH_CLEAR(self, params):
        self.set_mesh(None)


class BedMeshCalibrate:
    ALGOS = ['lagrange', 'bicubic']
    def __init__(self, config, bedmesh):
        self.printer = config.get_printer()
        self.name = config.get_name()
        self.radius = self.origin = None
        self.relative_reference_index = config.getint(
            'relative_reference_index', None)
        self.bedmesh = bedmesh
        self.probed_matrix = None
        self.mesh_params = collections.OrderedDict()
        self.points = self._generate_points(config)
        self._init_mesh_params(config, self.points)
        self.probe_helper = probe.ProbePointsHelper(
            config, self.probe_finalize, self.points)
        self.probe_helper.minimum_points(3)
        self.probe_helper.use_xy_offsets(True)
        # setup persistent storage
        self.profiles = {}
        self.incompatible_profiles = []
        self._load_storage(config)
        self.gcode = self.printer.lookup_object('gcode')
        self.gcode.register_command(
            'BED_MESH_CALIBRATE', self.cmd_BED_MESH_CALIBRATE,
            desc=self.cmd_BED_MESH_CALIBRATE_help)
        self.gcode.register_command(
            'BED_MESH_PROFILE', self.cmd_BED_MESH_PROFILE,
            desc=self.cmd_BED_MESH_PROFILE_help)
    def handle_ready(self):
        self.print_generated_points(logging.info)
        self._check_incompatible_profiles()
        if "default" in self.profiles:
            self.load_profile("default")
    def _generate_points(self, config):
        self.radius = config.getfloat('mesh_radius', None, above=0.)
        if self.radius is not None:
            self.origin = parse_pair(config, ('mesh_origin', "0, 0"))
            x_cnt = y_cnt = config.getint('round_probe_count', 5, minval=3)
            # round beds must have an odd number of points along each axis
            if not x_cnt & 1:
                raise config.error(
                    "bed_mesh: probe_count must be odd for round beds")
            # radius may have precision to .1mm
            self.radius = math.floor(self.radius * 10) / 10
            min_x = min_y = -self.radius
            max_x = max_y = self.radius
        else:
            # rectangular
            x_cnt, y_cnt = parse_pair(
                config, ('probe_count', '3'), check=False, cast=int, minval=3)
            min_x, min_y = parse_pair(config, ('mesh_min',))
            max_x, max_y = parse_pair(config, ('mesh_max',))
            if max_x <= min_x or max_y <= min_y:
                raise config.error('bed_mesh: invalid min/max points')

        self.mesh_params['x_count'] = x_cnt
        self.mesh_params['y_count'] = y_cnt
        x_dist = (max_x - min_x) / (x_cnt - 1)
        y_dist = (max_y - min_y) / (y_cnt - 1)
        # floor distances down to next hundredth
        x_dist = math.floor(x_dist * 100) / 100
        y_dist = math.floor(y_dist * 100) / 100
        if x_dist <= 1. or y_dist <= 1.:
            raise config.error("bed_mesh: min/max points too close together")

        if self.radius is not None:
            # round bed, min/max needs to be recalculated
            y_dist = x_dist
            new_r = (x_cnt / 2) * x_dist
            min_x = min_y = -new_r
            max_x = max_y = new_r
        else:
            # rectangular bed, only re-calc max_x
            max_x = min_x + x_dist * (x_cnt - 1)
        pos_y = min_y
        points = []
        for i in range(y_cnt):
            for j in range(x_cnt):
                if not i % 2:
                    # move in positive directon
                    pos_x = min_x + j * x_dist
                else:
                    # move in negative direction
                    pos_x = max_x - j * x_dist
                if self.radius is None:
                    # rectangular bed, append
                    points.append((pos_x, pos_y))
                else:
                    # round bed, check distance from origin
                    dist_from_origin = math.sqrt(pos_x*pos_x + pos_y*pos_y)
                    if dist_from_origin <= self.radius:
                        points.append(
                            (self.origin[0] + pos_x, self.origin[1] + pos_y))
            pos_y += y_dist
        return points
    def print_generated_points(self, print_func):
        x_offset = y_offset = 0.
        probe = self.printer.lookup_object('probe', None)
        if probe is not None:
            x_offset, y_offset = probe.get_offsets()[:2]
        print_func("bed_mesh: generated points\nIndex"
                   " |  Tool Adjusted  |   Probe")
        for i, (x, y) in enumerate(self.points):
            adj_pt = "(%.1f, %.1f)" % (x - x_offset, y - y_offset)
            mesh_pt = "(%.1f, %.1f)" % (x, y)
            print_func(
                "  %-4d| %-16s| %s" % (i, adj_pt, mesh_pt))
        if self.relative_reference_index is not None:
            rri = self.relative_reference_index
            print_func(
                "bed_mesh: relative_reference_index %d is (%.2f, %.2f)"
                % (rri, self.points[rri][0], self.points[rri][1]))
    def _init_mesh_params(self, config, points):
        pps = parse_pair(config, ('mesh_pps', '2'), check=False,
                         cast=int, minval=0)
        params = self.mesh_params
        params['mesh_x_pps'] = pps[0]
        params['mesh_y_pps'] = pps[1]
        params['algo'] = config.get('algorithm', 'lagrange').strip().lower()
        if params['algo'] not in self.ALGOS:
            raise config.error(
                "bed_mesh: Unknown algorithm <%s>"
                % (self.mesh_params['algo']))
        # Check the algorithm against the current configuration
        max_probe_cnt = max(params['x_count'], params['y_count'])
        min_probe_cnt = min(params['x_count'], params['y_count'])
        if max(pps[0], pps[1]) == 0:
            # Interpolation disabled
            self.mesh_params['algo'] = 'direct'
        elif params['algo'] == 'lagrange' and max_probe_cnt > 6:
            # Lagrange interpolation tends to oscillate when using more
            # than 6 samples
            raise config.error(
                "bed_mesh: cannot exceed a probe_count of 6 when using "
                "langrange interpolation. Configured Probe Count: %d, %d" %
                (self.mesh_params['x_count'], self.mesh_params['y_count']))
        elif params['algo'] == 'bicubic' and min_probe_cnt < 4:
            if max_probe_cnt > 6:
                raise config.error(
                    "bed_mesh: invalid probe_count option when using bicubic "
                    "interpolation.  Combination of 3 points on one axis with "
                    "more than 6 on another is not permitted. "
                    "Configured Probe Count: %d, %d" %
                    (self.mesh_params['x_count'], self.mesh_params['y_count']))
            else:
                logging.info(
                    "bed_mesh: bicubic interpolation with a probe_count of "
                    "less than 4 points detected.  Forcing lagrange "
                    "interpolation. Configured Probe Count: %d, %d" %
                    (self.mesh_params['x_count'], self.mesh_params['y_count']))
                params['algo'] = 'lagrange'
        params['tension'] = config.getfloat(
            'bicubic_tension', .2, minval=0., maxval=2.)
    def _check_incompatible_profiles(self):
        if self.incompatible_profiles:
            configfile = self.printer.lookup_object('configfile')
            for profile in self.incompatible_profiles:
                configfile.remove_section('bed_mesh ' + profile)
            self.gcode.respond_info(
                "The following incompatible profiles have been detected\n"
                "and are scheduled for removal:\n%s\n"
                "The SAVE_CONFIG command will update the printer config\n"
                "file and restart the printer" %
                (('\n').join(self.incompatible_profiles)))
    def _load_storage(self, config):
        stored_profs = config.get_prefix_sections(self.name)
        # Remove primary bed_mesh section, as it is not a stored profile
        stored_profs = [s for s in stored_profs
                        if s.get_name() != self.name]
        for profile in stored_profs:
            name = profile.get_name().split(' ', 1)[1]
            version = profile.getint('version', 0)
            if version != PROFILE_VERSION:
                logging.info(
                    "bed_mesh: Profile [%s] not compatible with this version\n"
                    "of bed_mesh.  Profile Version: %d Current Version: %d "
                    % (name, version, PROFILE_VERSION))
                self.incompatible_profiles.append(name)
                continue
            self.profiles[name] = {}
            z_values = profile.get('points').split('\n')
            self.profiles[name]['points'] = \
                [[float(pt.strip()) for pt in line.split(',')]
                    for line in z_values if line.strip()]
            self.profiles[name]['mesh_params'] = params = \
                collections.OrderedDict()
            for key, t in PROFILE_OPTIONS.iteritems():
                if t is int:
                    params[key] = profile.getint(key)
                elif t is float:
                    params[key] = profile.getfloat(key)
                elif t is str:
                    params[key] = profile.get(key)
    def save_profile(self, prof_name):
        if self.probed_matrix is None:
            self.gcode.respond_info(
                "Unable to save to profile [%s], the bed has not been probed"
                % (prof_name))
            return
        configfile = self.printer.lookup_object('configfile')
        cfg_name = self.name + " " + prof_name
        # set params
        z_values = ""
        for line in self.probed_matrix:
            z_values += "\n  "
            for p in line:
                z_values += "%.6f, " % p
            z_values = z_values[:-2]
        configfile.set(cfg_name, 'version', PROFILE_VERSION)
        configfile.set(cfg_name, 'points', z_values)
        for key, value in self.mesh_params.iteritems():
            configfile.set(cfg_name, key, value)
        # save copy in local storage
        self.profiles[prof_name] = profile = {}
        profile['points'] = list(self.probed_matrix)
        profile['mesh_params'] = collections.OrderedDict(self.mesh_params)
        self.gcode.respond_info(
            "Bed Mesh state has been saved to profile [%s]\n"
            "for the current session.  The SAVE_CONFIG command will\n"
            "update the printer config file and restart the printer."
            % (prof_name))
    def load_profile(self, prof_name):
        profile = self.profiles.get(prof_name, None)
        if profile is None:
            raise self.gcode.error(
                "bed_mesh: Unknown profile [%s]" % prof_name)
        self.probed_matrix = profile['points']
        zmesh = ZMesh(profile['mesh_params'])
        try:
            zmesh.build_mesh(self.probed_matrix)
        except BedMeshError as e:
            raise self.gcode.error(e.message)
        self.bedmesh.set_mesh(zmesh)
    def remove_profile(self, prof_name):
        if prof_name in self.profiles:
            configfile = self.printer.lookup_object('configfile')
            configfile.remove_section('bed_mesh ' + prof_name)
            del self.profiles[prof_name]
            self.gcode.respond_info(
                "Profile [%s] removed from storage for this session.\n"
                "The SAVE_CONFIG command will update the printer\n"
                "configuration and restart the printer" % (prof_name))
        else:
            self.gcode.respond_info(
                "No profile named [%s] to remove" % (prof_name))
    cmd_BED_MESH_PROFILE_help = "Bed Mesh Persistent Storage management"
    def cmd_BED_MESH_PROFILE(self, params):
        options = collections.OrderedDict({
            'LOAD': self.load_profile,
            'SAVE': self.save_profile,
            'REMOVE': self.remove_profile
        })
        for key in options:
            name = self.gcode.get_str(key, params, None)
            if name is not None:
                if name == "default" and key == 'SAVE':
                    self.gcode.respond_info(
                        "Profile 'default' is reserved, please chose"
                        " another profile name.")
                else:
                    options[key](name)
                return
        self.gcode.respond_info(
            "Invalid syntax '%s'" % (params['#original']))
    cmd_BED_MESH_CALIBRATE_help = "Perform Mesh Bed Leveling"
    def cmd_BED_MESH_CALIBRATE(self, params):
        self.build_map = False
        self.bedmesh.set_mesh(None)
        self.probe_helper.start_probe(params)
    def print_probed_positions(self, print_func):
        if self.probed_matrix is not None:
            msg = "Mesh Leveling Probed Z positions:\n"
            for line in self.probed_matrix:
                for x in line:
                    msg += " %f" % x
                msg += "\n"
            print_func(msg)
        else:
            print_func("bed_mesh: bed has not been probed")
    def probe_finalize(self, offsets, positions):
        x_offset, y_offset, z_offset = offsets
        params = self.mesh_params
        params['min_x'] = min(positions, key=lambda p: p[0])[0] + x_offset
        params['max_x'] = max(positions, key=lambda p: p[0])[0] + x_offset
        params['min_y'] = min(positions, key=lambda p: p[1])[1] + y_offset
        params['max_y'] = max(positions, key=lambda p: p[1])[1] + y_offset
        x_cnt = params['x_count']
        y_cnt = params['y_count']

        if self.relative_reference_index is not None:
            # zero out probe z offset and
            # set offset relative to reference index
            z_offset = positions[self.relative_reference_index][2]

        self.probed_matrix = []
        row = []
        prev_pos = positions[0]
        for pos in positions:
            if not isclose(pos[1], prev_pos[1], abs_tol=.1):
                # y has changed, append row and start new
                self.probed_matrix.append(row)
                row = []
            if pos[0] > prev_pos[0]:
                # probed in the positive direction
                row.append(pos[2] - z_offset)
            else:
                # probed in the negative direction
                row.insert(0, pos[2] - z_offset)
            prev_pos = pos
        # append last row
        self.probed_matrix.append(row)

        # make sure the y-axis is the correct length
        if len(self.probed_matrix) != y_cnt:
            raise self.gcode.error(
                ("bed_mesh: Invalid y-axis table length\n"
                 "Probed table length: %d Probed Table:\n%s") %
                (len(self.probed_matrix), str(self.probed_matrix)))

        if self.radius is not None:
            # round bed, extrapolate probed values to create a square mesh
            for row in self.probed_matrix:
                row_size = len(row)
                if not row_size & 1:
                    # an even number of points in a row shouldn't be possible
                    msg = "bed_mesh: incorrect number of points sampled on X\n"
                    msg += "Probed Table:\n"
                    msg += str(self.probed_matrix)
                    raise self.gcode.error(msg)
                buf_cnt = (x_cnt - row_size) / 2
                if buf_cnt == 0:
                    continue
                left_buffer = [row[0]] * buf_cnt
                right_buffer = [row[row_size-1]] * buf_cnt
                row[0:0] = left_buffer
                row.extend(right_buffer)

        #  make sure that the x-axis is the correct length
        for row in self.probed_matrix:
            if len(row) != x_cnt:
                raise self.gcode.error(
                    ("bed_mesh: invalid x-axis table length\n"
                        "Probed table length: %d Probed Table:\n%s") %
                    (len(self.probed_matrix), str(self.probed_matrix)))

        mesh = ZMesh(params)
        try:
            mesh.build_mesh(self.probed_matrix)
        except BedMeshError as e:
            raise self.gcode.error(e.message)
        self.bedmesh.set_mesh(mesh)
        self.gcode.respond_info("Mesh Bed Leveling Complete")
        self.save_profile("default")


class MoveSplitter:
    def __init__(self, config, gcode):
        self.split_delta_z = config.getfloat(
            'split_delta_z', .025, minval=0.01)
        self.move_check_distance = config.getfloat(
            'move_check_distance', 5., minval=3.)
        self.z_mesh = None
        self.gcode = gcode
    def initialize(self, mesh):
        self.z_mesh = mesh
    def build_move(self, prev_pos, next_pos, factor):
        self.prev_pos = tuple(prev_pos)
        self.next_pos = tuple(next_pos)
        self.current_pos = list(prev_pos)
        self.z_factor = factor
        self.z_offset = self._calc_z_offset(prev_pos)
        self.traverse_complete = False
        self.distance_checked = 0.
        axes_d = [self.next_pos[i] - self.prev_pos[i] for i in range(4)]
        self.total_move_length = math.sqrt(sum([d*d for d in axes_d[:3]]))
        self.axis_move = [not isclose(d, 0., abs_tol=1e-10) for d in axes_d]
    def _calc_z_offset(self, pos):
        z = self.z_mesh.calc_z(pos[0], pos[1])
        return self.z_factor * z + self.z_mesh.mesh_offset
    def _set_next_move(self, distance_from_prev):
        t = distance_from_prev / self.total_move_length
        if t > 1. or t < 0.:
            raise self.gcode.error(
                "bed_mesh: Slice distance is negative "
                "or greater than entire move length")
        for i in range(4):
            if self.axis_move[i]:
                self.current_pos[i] = lerp(
                    t, self.prev_pos[i], self.next_pos[i])
    def split(self):
        if not self.traverse_complete:
            if self.axis_move[0] or self.axis_move[1]:
                # X and/or Y axis move, traverse if necessary
                while self.distance_checked + self.move_check_distance \
                        < self.total_move_length:
                    self.distance_checked += self.move_check_distance
                    self._set_next_move(self.distance_checked)
                    next_z = self._calc_z_offset(self.current_pos)
                    if abs(next_z - self.z_offset) >= self.split_delta_z:
                        self.z_offset = next_z
                        return self.current_pos[0], self.current_pos[1], \
                            self.current_pos[2] + self.z_offset, \
                            self.current_pos[3]
            # end of move reached
            self.current_pos[:] = self.next_pos
            self.z_offset = self._calc_z_offset(self.current_pos)
            # Its okay to add Z-Offset to the final move, since it will not be
            # used again.
            self.current_pos[2] += self.z_offset
            self.traverse_complete = True
            return self.current_pos
        else:
            # Traverse complete
            return None


class ZMesh:
    def __init__(self, params):
        self.mesh_matrix = None
        self.mesh_params = params
        self.avg_z = 0.
        self.mesh_offset = 0.
        logging.debug('bed_mesh: probe/mesh parameters:')
        for key, value in self.mesh_params.iteritems():
            logging.debug("%s :  %s" % (key, value))
        self.mesh_x_min = params['min_x']
        self.mesh_x_max = params['max_x']
        self.mesh_y_min = params['min_y']
        self.mesh_y_max = params['max_y']
        logging.debug(
            "bed_mesh: Mesh Min: (%.2f,%.2f) Mesh Max: (%.2f,%.2f)"
            % (self.mesh_x_min, self.mesh_y_min,
               self.mesh_x_max, self.mesh_y_max))
        # Set the interpolation algorithm
        interpolation_algos = {
            'lagrange': self._sample_lagrange,
            'bicubic': self._sample_bicubic,
            'direct': self._sample_direct
        }
        self._sample = interpolation_algos.get(params['algo'])
        # Number of points to interpolate per segment
        mesh_x_pps = params['mesh_x_pps']
        mesh_y_pps = params['mesh_y_pps']
        px_cnt = params['x_count']
        py_cnt = params['y_count']
        self.mesh_x_count = (px_cnt - 1) * mesh_x_pps + px_cnt
        self.mesh_y_count = (py_cnt - 1) * mesh_y_pps + py_cnt
        self.x_mult = mesh_x_pps + 1
        self.y_mult = mesh_y_pps + 1
        logging.debug("bed_mesh: Mesh grid size - X:%d, Y:%d"
                      % (self.mesh_x_count, self.mesh_y_count))
        self.mesh_x_dist = (self.mesh_x_max - self.mesh_x_min) / \
                           (self.mesh_x_count - 1)
        self.mesh_y_dist = (self.mesh_y_max - self.mesh_y_min) / \
                           (self.mesh_y_count - 1)
<<<<<<< HEAD
    def print_mesh(self, print_func, move_z=None, offset_zero=False):
        if self.mesh_z_table is not None:
            if (offset_zero and self.mesh_x_count & 1 and
                    self.mesh_y_count & 1):
                # offset the mesh by the center point
                x_ctr = self.mesh_x_count / 2
                y_ctr = self.mesh_y_count / 2
                offset = self.mesh_z_table[y_ctr][x_ctr]
            else:
                offset = -self.mesh_offset
=======
    def print_mesh(self, print_func, move_z=None):
        if self.mesh_matrix is not None:
>>>>>>> 2f8ad5e6
            msg = "Mesh X,Y: %d,%d\n" % (self.mesh_x_count, self.mesh_y_count)
            if move_z is not None:
                msg += "Search Height: %d\n" % (move_z)
            msg += "Mesh Average: %.2f\n" % (self.avg_z)
            rng = self.get_z_range()
            msg += "Mesh Range: min=%.4f max=%.4f\n" % (rng[0], rng[1])
            msg += "Interpolation Algorithm: %s\n" \
                   % (self.mesh_params['algo'])
            msg += "Measured points:\n"
            for y_line in range(self.mesh_y_count - 1, -1, -1):
<<<<<<< HEAD
                for z in self.mesh_z_table[y_line]:
                    msg += "  %f" % (z - offset)
=======
                for z in self.mesh_matrix[y_line]:
                    msg += "  %f" % (z + self.mesh_offset)
>>>>>>> 2f8ad5e6
                msg += "\n"
            print_func(msg)
        else:
            print_func("bed_mesh: Z Mesh not generated")
    def build_mesh(self, z_matrix):
        self._sample(z_matrix)
        self.avg_z = (sum([sum(x) for x in self.mesh_matrix]) /
                      sum([len(x) for x in self.mesh_matrix]))
        # Round average to the nearest 100th.  This
        # should produce an offset that is divisible by common
        # z step distances
        self.avg_z = round(self.avg_z, 2)
        self.print_mesh(logging.debug)
    def offset_mesh(self, offset):
        if self.mesh_matrix:
            self.mesh_offset = offset
            for y_line in self.mesh_matrix:
                for idx, z in enumerate(y_line):
                    y_line[idx] = z - self.mesh_offset
    def get_x_coordinate(self, index):
        return self.mesh_x_min + self.mesh_x_dist * index
    def get_y_coordinate(self, index):
        return self.mesh_y_min + self.mesh_y_dist * index
    def calc_z(self, x, y):
        if self.mesh_matrix is not None:
            tbl = self.mesh_matrix
            tx, xidx = self._get_linear_index(x, 0)
            ty, yidx = self._get_linear_index(y, 1)
            z0 = lerp(tx, tbl[yidx][xidx], tbl[yidx][xidx+1])
            z1 = lerp(tx, tbl[yidx+1][xidx], tbl[yidx+1][xidx+1])
            return lerp(ty, z0, z1)
        else:
            # No mesh table generated, no z-adjustment
            return 0.
    def get_z_range(self):
        if self.mesh_matrix is not None:
            mesh_min = min([min(x) for x in self.mesh_matrix])
            mesh_max = max([max(x) for x in self.mesh_matrix])
            return mesh_min, mesh_max
        else:
            return 0., 0.
    def _get_linear_index(self, coord, axis):
        if axis == 0:
            # X-axis
            mesh_min = self.mesh_x_min
            mesh_cnt = self.mesh_x_count
            mesh_dist = self.mesh_x_dist
            cfunc = self.get_x_coordinate
        else:
            # Y-axis
            mesh_min = self.mesh_y_min
            mesh_cnt = self.mesh_y_count
            mesh_dist = self.mesh_y_dist
            cfunc = self.get_y_coordinate
        t = 0.
        idx = int(math.floor((coord - mesh_min) / mesh_dist))
        idx = constrain(idx, 0, mesh_cnt - 2)
        t = (coord - cfunc(idx)) / mesh_dist
        return constrain(t, 0., 1.), idx
    def _sample_direct(self, z_matrix):
        self.mesh_matrix = z_matrix
    def _sample_lagrange(self, z_matrix):
        x_mult = self.x_mult
        y_mult = self.y_mult
        self.mesh_matrix = \
            [[0. if ((i % x_mult) or (j % y_mult))
             else z_matrix[j/y_mult][i/x_mult]
             for i in range(self.mesh_x_count)]
             for j in range(self.mesh_y_count)]
        xpts, ypts = self._get_lagrange_coords()
        # Interpolate X coordinates
        for i in range(self.mesh_y_count):
            # only interpolate X-rows that have probed coordinates
            if i % y_mult != 0:
                continue
            for j in range(self.mesh_x_count):
                if j % x_mult == 0:
                    continue
                x = self.get_x_coordinate(j)
                self.mesh_matrix[i][j] = self._calc_lagrange(xpts, x, i, 0)
        # Interpolate Y coordinates
        for i in range(self.mesh_x_count):
            for j in range(self.mesh_y_count):
                if j % y_mult == 0:
                    continue
                y = self.get_y_coordinate(j)
                self.mesh_matrix[j][i] = self._calc_lagrange(ypts, y, i, 1)
    def _get_lagrange_coords(self):
        xpts = []
        ypts = []
        for i in range(self.mesh_params['x_count']):
            xpts.append(self.get_x_coordinate(i * self.x_mult))
        for j in range(self.mesh_params['y_count']):
            ypts.append(self.get_y_coordinate(j * self.y_mult))
        return xpts, ypts
    def _calc_lagrange(self, lpts, c, vec, axis=0):
        pt_cnt = len(lpts)
        total = 0.
        for i in range(pt_cnt):
            n = 1.
            d = 1.
            for j in range(pt_cnt):
                if j == i:
                    continue
                n *= (c - lpts[j])
                d *= (lpts[i] - lpts[j])
            if axis == 0:
                # Calc X-Axis
                z = self.mesh_matrix[vec][i*self.x_mult]
            else:
                # Calc Y-Axis
                z = self.mesh_matrix[i*self.y_mult][vec]
            total += z * n / d
        return total
    def _sample_bicubic(self, z_matrix):
        # should work for any number of probe points above 3x3
        x_mult = self.x_mult
        y_mult = self.y_mult
        c = self.mesh_params['tension']
        self.mesh_matrix = \
            [[0. if ((i % x_mult) or (j % y_mult))
             else z_matrix[j/y_mult][i/x_mult]
             for i in range(self.mesh_x_count)]
             for j in range(self.mesh_y_count)]
        # Interpolate X values
        for y in range(self.mesh_y_count):
            if y % y_mult != 0:
                continue
            for x in range(self.mesh_x_count):
                if x % x_mult == 0:
                    continue
                pts = self._get_x_ctl_pts(x, y)
                self.mesh_matrix[y][x] = self._cardinal_spline(pts, c)
        # Interpolate Y values
        for x in range(self.mesh_x_count):
            for y in range(self.mesh_y_count):
                if y % y_mult == 0:
                    continue
                pts = self._get_y_ctl_pts(x, y)
                self.mesh_matrix[y][x] = self._cardinal_spline(pts, c)
    def _get_x_ctl_pts(self, x, y):
        # Fetch control points and t for a X value in the mesh
        x_mult = self.x_mult
        x_row = self.mesh_matrix[y]
        last_pt = self.mesh_x_count - 1 - x_mult
        if x < x_mult:
            p0 = p1 = x_row[0]
            p2 = x_row[x_mult]
            p3 = x_row[2*x_mult]
            t = x / float(x_mult)
        elif x > last_pt:
            p0 = x_row[last_pt - x_mult]
            p1 = x_row[last_pt]
            p2 = p3 = x_row[last_pt + x_mult]
            t = (x - last_pt) / float(x_mult)
        else:
            found = False
            for i in range(x_mult, last_pt, x_mult):
                if x > i and x < (i + x_mult):
                    p0 = x_row[i - x_mult]
                    p1 = x_row[i]
                    p2 = x_row[i + x_mult]
                    p3 = x_row[i + 2*x_mult]
                    t = (x - i) / float(x_mult)
                    found = True
                    break
            if not found:
                raise BedMeshError(
                    "bed_mesh: Error finding x control points")
        return p0, p1, p2, p3, t
    def _get_y_ctl_pts(self, x, y):
        # Fetch control points and t for a Y value in the mesh
        y_mult = self.y_mult
        last_pt = self.mesh_y_count - 1 - y_mult
        y_col = self.mesh_matrix
        if y < y_mult:
            p0 = p1 = y_col[0][x]
            p2 = y_col[y_mult][x]
            p3 = y_col[2*y_mult][x]
            t = y / float(y_mult)
        elif y > last_pt:
            p0 = y_col[last_pt - y_mult][x]
            p1 = y_col[last_pt][x]
            p2 = p3 = y_col[last_pt + y_mult][x]
            t = (y - last_pt) / float(y_mult)
        else:
            found = False
            for i in range(y_mult, last_pt, y_mult):
                if y > i and y < (i + y_mult):
                    p0 = y_col[i - y_mult][x]
                    p1 = y_col[i][x]
                    p2 = y_col[i + y_mult][x]
                    p3 = y_col[i + 2*y_mult][x]
                    t = (y - i) / float(y_mult)
                    found = True
                    break
            if not found:
                raise BedMeshError(
                    "bed_mesh: Error finding y control points")
        return p0, p1, p2, p3, t
    def _cardinal_spline(self, p, tension):
        t = p[4]
        t2 = t*t
        t3 = t2*t
        m1 = tension * (p[2] - p[0])
        m2 = tension * (p[3] - p[1])
        a = p[1] * (2*t3 - 3*t2 + 1)
        b = p[2] * (-2*t3 + 3*t2)
        c = m1 * (t3 - 2*t2 + t)
        d = m2 * (t3 - t2)
        return a + b + c + d


def load_config(config):
    return BedMesh(config)<|MERGE_RESOLUTION|>--- conflicted
+++ resolved
@@ -186,15 +186,11 @@
         elif self.z_mesh is None:
             self.gcode.respond_info("Bed has not been probed")
         else:
-<<<<<<< HEAD
             offset_mesh = bool(self.gcode.get_int(
                 'CENTER_ZERO', params, 0, minval=0, maxval=1))
-            self.calibrate.print_probed_positions(self.gcode.respond_info)
+            self.bmc.print_probed_positions(self.gcode.respond_info)
             self.z_mesh.print_mesh(
                 self.gcode.respond, self.horizontal_move_z, offset_mesh)
-=======
-            self.bmc.print_probed_positions(self.gcode.respond_info)
-            self.z_mesh.print_mesh(self.gcode.respond, self.horizontal_move_z)
     cmd_BED_MESH_MAP_help = "Serialize mesh and output to terminal"
     def cmd_BED_MESH_MAP(self, params):
         if self.z_mesh is not None:
@@ -207,7 +203,6 @@
                 "mesh_map_output " + json.dumps(outdict))
         else:
             self.gcode.respond_info("Bed has not been probed")
->>>>>>> 2f8ad5e6
     cmd_BED_MESH_CLEAR_help = "Clear the Mesh so no z-adjusment is made"
     def cmd_BED_MESH_CLEAR(self, params):
         self.set_mesh(None)
@@ -668,21 +663,16 @@
                            (self.mesh_x_count - 1)
         self.mesh_y_dist = (self.mesh_y_max - self.mesh_y_min) / \
                            (self.mesh_y_count - 1)
-<<<<<<< HEAD
     def print_mesh(self, print_func, move_z=None, offset_zero=False):
-        if self.mesh_z_table is not None:
+        if self.mesh_matrix is not None:
             if (offset_zero and self.mesh_x_count & 1 and
                     self.mesh_y_count & 1):
                 # offset the mesh by the center point
                 x_ctr = self.mesh_x_count / 2
                 y_ctr = self.mesh_y_count / 2
-                offset = self.mesh_z_table[y_ctr][x_ctr]
+                offset = self.mesh_matrix[y_ctr][x_ctr]
             else:
                 offset = -self.mesh_offset
-=======
-    def print_mesh(self, print_func, move_z=None):
-        if self.mesh_matrix is not None:
->>>>>>> 2f8ad5e6
             msg = "Mesh X,Y: %d,%d\n" % (self.mesh_x_count, self.mesh_y_count)
             if move_z is not None:
                 msg += "Search Height: %d\n" % (move_z)
@@ -693,13 +683,8 @@
                    % (self.mesh_params['algo'])
             msg += "Measured points:\n"
             for y_line in range(self.mesh_y_count - 1, -1, -1):
-<<<<<<< HEAD
-                for z in self.mesh_z_table[y_line]:
+                for z in self.mesh_matrix[y_line]:
                     msg += "  %f" % (z - offset)
-=======
-                for z in self.mesh_matrix[y_line]:
-                    msg += "  %f" % (z + self.mesh_offset)
->>>>>>> 2f8ad5e6
                 msg += "\n"
             print_func(msg)
         else:
