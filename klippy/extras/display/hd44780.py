--- conflicted
+++ resolved
@@ -30,12 +30,9 @@
         self.oid = self.mcu.create_oid()
         self.mcu.register_config_callback(self.build_config)
         self.send_data_cmd = self.send_cmds_cmd = None
-<<<<<<< HEAD
         self.refresh_timer = self.reactor.register_timer(self.refresh_event)
         self.refresh_row = 0
-=======
         self.icons = {}
->>>>>>> ad0b76bd
         # framebuffers
         self.text_framebuffers = [bytearray(' '*40), bytearray(' '*40)]
         self.glyph_framebuffer = bytearray(64)
