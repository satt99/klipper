--- conflicted
+++ resolved
@@ -8,11 +8,7 @@
 type: list
 name: Main Menu
 items:
-<<<<<<< HEAD
-    __live_z
-=======
     __tune
->>>>>>> 5144c5f0
     __octoprint
     __sdcard
     __control
@@ -21,22 +17,6 @@
     __prepare
     __test
 
-<<<<<<< HEAD
-[menu __live_z]
-type: list
-name: Set Live-Z
-items:
-    .__set
-
-[menu __live_z __set]
-type: input
-name: "Live-Z: {0:.3f}"
-parameter: gcode.z_offset
-realtime: true
-input_min: -20.0
-input_max: 20.0
-input_step: .005
-=======
 ### menu tune ###
 [menu __tune]
 type: list
@@ -79,7 +59,6 @@
 input_max: 5
 input_step: 0.005
 realtime: true
->>>>>>> 5144c5f0
 gcode: SET_GCODE_OFFSET Z={0:.3f}
 
 ### menu octoprint ###
