--- conflicted
+++ resolved
@@ -1237,7 +1237,6 @@
 #    Directly sets the default prefix. If present, this value will override
 #    the "default_type".
 
-<<<<<<< HEAD
 # Filament Sensor.  Support for filament runout and insert detection.
 #[filament_sensor sensor]
 #sensor_type: switch
@@ -1321,7 +1320,6 @@
 #  default as listed above.  It is recommended that
 #  only advanced users adjust these.
 #
-=======
 # The heater_generic section is used to describe a custom/generic heater.
 # These behave the same as typical heaters (extruders, heated beds) and
 # can be configured as similarly.
@@ -1349,7 +1347,6 @@
 #max_temp:
 #   See the example.cfg for the definition of the above parameters.
 
->>>>>>> 0f674ef4
 # Pause/Resume functionality with support of position capture and restore
 #[pause_resume]
 #recover_velocity: 50.
