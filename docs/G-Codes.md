--- conflicted
+++ resolved
@@ -130,19 +130,13 @@
   samples taken during the test.
 - `TURN_OFF_HEATERS`: Turn off all heaters.
 - `SET_VELOCITY_LIMIT [VELOCITY=<value>] [ACCEL=<value>]
-<<<<<<< HEAD
   [ACCEL_TO_DECEL=<value>] [SQUARE_CORNER_VELOCITY=<value>]
   [ACCEL_ORDER=<value>]`: Modify the printer's velocity limits. Note
   that one may only set values less than or equal to the limits
   specified in the config file.
-=======
-  [ACCEL_TO_DECEL=<value>] [SQUARE_CORNER_VELOCITY=<value>]`: Modify
-  the printer's velocity limits. Note that one may only set values
-  less than or equal to the limits specified in the config file.
 - `SET_HEATER_TEMPERATURE HEATER=<heater_name> [TARGET=<target_temperature>]`:
   Sets the target temperature for a heater. If a target temperature is
   not supplied, the target is 0.
->>>>>>> 653d192a
 - `SET_PRESSURE_ADVANCE [EXTRUDER=<config_name>] [ADVANCE=<pressure_advance>]
   [ADVANCE_LOOKAHEAD_TIME=<pressure_advance_lookahead_time>]`:
   Set pressure advance parameters. If EXTRUDER is not specified, it
