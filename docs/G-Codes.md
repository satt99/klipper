--- conflicted
+++ resolved
@@ -292,13 +292,12 @@
   - `RESPOND PREFIX=<prefix> MSG="<message>"`: echo the message prepended with `<prefix>`
     (The `PREFIX` parameter will take priority over the `TYPE` parameter)
 
-<<<<<<< HEAD
 ## Filament Sensor
 
 The following commands are available when a "filament sensor" config section is enabled.
  - `QUERY_FILAMENT_SENSOR SENSOR=<sensor_name>`: Querys the current status of the filament sensor.  The data displayed on the terminal will depend on the sensor type defined in the confguration.
  - `AUTOLOAD_FILAMENT SENSOR=<sensor_name>`: Starts polling for filament insert detection.  This gcode is only necessary if autoload_on is set to False in the configuration.  Note that this gcode will only take affect if the printer is in a ready or idle state, and will only poll until either an insert is detected or the printer's state changes to printing.
-=======
+
 ## Pause Resume
 
 The following commands are available when the "pause_resume" config section
@@ -307,5 +306,4 @@
   restoration upon resume.
   - `RESUME [VELOCITY=<value>]`: Resumes the print from a pause, first restoring
   the previously captured position.  The VELOCITY parameter determines the speed
-  at which the tool should return to the original captured position.
->>>>>>> 893cbbab
+  at which the tool should return to the original captured position.